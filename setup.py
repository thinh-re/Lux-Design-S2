import os

from setuptools import setup, find_packages


def read(fname):
    return open(os.path.join(os.path.dirname(__file__), fname)).read()


setup(
    name="luxai2022",
<<<<<<< HEAD
    version="0.1.0",
    author="Lux AI Challenge Nonprofit",
=======
    version="0.0.5",
    author="Lux AI Challenge",
>>>>>>> f962b94d
    description="The Lux AI Challenge Season 2",
    license="MIT",
    keywords="reinforcement-learning machine-learning ai",
    url="https://github.com/Lux-AI-Challenge/Lux-Design-2022",
    packages=find_packages(exclude="kits"),
    long_description=read("README.md"),
    entry_points={'console_scripts': [
        'luxai2022 = luxai_runner.cli:main']},
)<|MERGE_RESOLUTION|>--- conflicted
+++ resolved
@@ -9,13 +9,8 @@
 
 setup(
     name="luxai2022",
-<<<<<<< HEAD
-    version="0.1.0",
-    author="Lux AI Challenge Nonprofit",
-=======
     version="0.0.5",
     author="Lux AI Challenge",
->>>>>>> f962b94d
     description="The Lux AI Challenge Season 2",
     license="MIT",
     keywords="reinforcement-learning machine-learning ai",
